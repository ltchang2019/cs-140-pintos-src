--- conflicted
+++ resolved
@@ -18,15 +18,10 @@
    cond_signal() through call to sema_up(). */
 struct thread_sema_pair 
   {
-<<<<<<< HEAD
-    struct semaphore semaphore; /* This semaphore. */
-    struct thread *sema_t;      /* Waiting thread. */
-    struct list_elem elem;      /* List element. */
-=======
+
     struct semaphore semaphore;         /* This semaphore. */
     struct thread *waiting_thread;              /* Waiting thread. */
     struct list_elem elem;              /* List element. */
->>>>>>> af7ccfb1
   };
 
 void sema_init (struct semaphore *, unsigned value);
@@ -42,13 +37,8 @@
 struct lock 
   {
     struct thread *holder;      /* Thread holding lock (for debugging). */
-<<<<<<< HEAD
-    int priority;               /* Highest donated priority for this lock.
-                                   Default -1 if there are no donations. */
-=======
     int donated_priority;       /* Highest donated priority for this lock.
                                    Has value -1 if there are no donations. */
->>>>>>> af7ccfb1
     struct semaphore semaphore; /* Binary semaphore controlling access. */
     struct list_elem elem;      /* List element. */
   };
