--- conflicted
+++ resolved
@@ -72,21 +72,13 @@
 static tid_t allocate_tid (void);
 
 /* Comparison function for ready_list list. Compares by priority. */
-<<<<<<< HEAD
-static bool
-cmp_priority (const struct list_elem *a,
-              const struct list_elem *b,
-              void *aux UNUSED) {
-  int a_priority = list_entry (a, struct thread, elem)->priority;
-  int b_priority = list_entry (b, struct thread, elem)->priority;
-=======
+
 bool
 cmp_priority (const struct list_elem *a, const struct list_elem *b,
               void *aux UNUSED)
 {
-  int64_t a_priority = list_entry (a, struct thread, elem)->priority;
-  int64_t b_priority = list_entry (b, struct thread, elem)->priority;
->>>>>>> 779e3eae
+  int a_priority = list_entry (a, struct thread, elem)->priority;
+  int b_priority = list_entry (b, struct thread, elem)->priority;
   return a_priority > b_priority;
 }
 
