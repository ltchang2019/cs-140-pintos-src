--- conflicted
+++ resolved
@@ -229,23 +229,6 @@
   struct list_elem *front_elem;
   struct sleeping_thread *front_sleeping;
 
-<<<<<<< HEAD
-  while (!list_empty (&sleeping_threads_list)) 
-    {
-      front_elem = list_front (&sleeping_threads_list);
-      front_sleeping_thread = list_entry (front_elem, struct sleeping_thread, elem);
-    
-    if(front_sleeping_thread->wake_time <= ticks) 
-      {
-        list_pop_front (&sleeping_threads_list);
-        thread_unblock (front_sleeping_thread->thread);
-      } 
-    else 
-      {
-        break;
-      }
-    }
-=======
   while (!list_empty (&sleeping_threads_list))
   {
     front_elem = list_front (&sleeping_threads_list);
@@ -259,7 +242,6 @@
     else
       break;
   }
->>>>>>> 0c181b09
 }
 
 /* Returns true if LOOPS iterations waits for more than one timer
