#ifndef DEVICES_TIMER_H
#define DEVICES_TIMER_H

#include <round.h>
#include <stdint.h>
#include <list.h>
#include "threads/thread.h"

/* Number of timer interrupts per second. */
#define TIMER_FREQ 100

<<<<<<< HEAD
/* A sleeping thread. */
=======
/* Struct stored in timer's sleeping_threads list. 
   Contains wake time measured in ticks. */
>>>>>>> af7ccfb1
struct sleeping_thread 
{
  int64_t wake_time;     /* Time after which thread should wake up. */
  struct thread *thread; /* This thread. */
  struct list_elem elem; /* List element. */
};

void timer_init (void);
void timer_calibrate (void);

int64_t timer_ticks (void);
int64_t timer_elapsed (int64_t);

/* Sleep and yield the CPU to other threads. */
void timer_sleep (int64_t ticks);
void timer_msleep (int64_t milliseconds);
void timer_usleep (int64_t microseconds);
void timer_nsleep (int64_t nanoseconds);

/* Busy waits. */
void timer_mdelay (int64_t milliseconds);
void timer_udelay (int64_t microseconds);
void timer_ndelay (int64_t nanoseconds);

void timer_print_stats (void);

#endif /* devices/timer.h */<|MERGE_RESOLUTION|>--- conflicted
+++ resolved
@@ -9,12 +9,9 @@
 /* Number of timer interrupts per second. */
 #define TIMER_FREQ 100
 
-<<<<<<< HEAD
-/* A sleeping thread. */
-=======
+
 /* Struct stored in timer's sleeping_threads list. 
    Contains wake time measured in ticks. */
->>>>>>> af7ccfb1
 struct sleeping_thread 
 {
   int64_t wake_time;     /* Time after which thread should wake up. */
