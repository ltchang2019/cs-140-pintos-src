#include "userprog/syscall.h"
#include "userprog/pagedir.h"
#include "userprog/process.h"
#include "devices/shutdown.h"
#include "filesys/filesys.h"
#include "threads/interrupt.h"
#include "threads/thread.h"
#include "threads/vaddr.h"
#include "threads/synch.h"
#include <stdio.h>
#include <syscall-nr.h>

typedef tid_t pid_t;

struct lock filesys_lock;

static void syscall_handler (struct intr_frame *);
static void check_usr_ptr (const void *usr_ptr); // extract to user err lib?
static void syscall_exit (int status);
static int syscall_write (int fd, const void *buf, unsigned size);

// keep in interrupt.c and import err lib to check?
static uint32_t read_frame (struct intr_frame *, int offset);

void
syscall_init (void) 
{
  lock_init (&filesys_lock);
  intr_register_int (0x30, 3, INTR_ON, syscall_handler, "syscall");
}

static void
syscall_handler (struct intr_frame *f) 
{
  int syscall_num = (int)read_frame (f, 0);
  switch (syscall_num) {
    case SYS_HALT:
      break;
    case SYS_EXIT:
<<<<<<< HEAD
=======
      shutdown_power_off ();
>>>>>>> eedb4a38
      break;
    case SYS_EXEC:
      break;
    case SYS_WAIT:
      break;
    case SYS_CREATE:
      break;
    case SYS_REMOVE:
      break;
    case SYS_OPEN:
      break;
    case SYS_FILESIZE:
      break;
    case SYS_READ:
      break;
    case SYS_WRITE:
      break;
    case SYS_SEEK:
      break;
    case SYS_TELL:
      break;
    case SYS_CLOSE:
      break;
  }
}

/* Checks address at intr_frame->esp + offset and returns
   value as uint32_t if valid. User must cast value to desired type. */
static uint32_t
read_frame (struct intr_frame *f, int offset)
{
  void *addr = f->esp + offset;
  check_usr_ptr (addr);
  return *(uint32_t *)addr;
}

/* Validates user pointer. Checks that pointer is not NULL,
   is a valid user vaddr, and is mapped to physical memory.
   Exits and terminates process if checks fail. */
static void 
check_usr_ptr (const void *usr_ptr)
{
  if (usr_ptr == NULL) 
    syscall_exit (-1);

  if (!is_user_vaddr (usr_ptr))
    syscall_exit (-1);
  
  uint32_t *pd = thread_current ()->pagedir;
  if (pagedir_get_page (pd, usr_ptr) == NULL)
    syscall_exit (-1);
}

// TODO
static void 
syscall_exit (int status UNUSED)
{
  thread_exit ();
}

// TODO
static int
syscall_wait (pid_t pid UNUSED)
{
  while (true) {}
  return 0;
}

// TODO
static int
syscall_write (int fd, const void *buf, unsigned size)
{
  check_usr_ptr (buf);
  if (fd == STDOUT_FILENO) 
  {
    putbuf (buf, size);
    return size;
  }
  else 
  {
    lock_acquire (&filesys_lock);
    // TODO: get file* from current thread's list of file_info structs
    //       and call file_write (file, buf, size)
    lock_release (&filesys_lock);
  }
}<|MERGE_RESOLUTION|>--- conflicted
+++ resolved
@@ -37,10 +37,7 @@
     case SYS_HALT:
       break;
     case SYS_EXIT:
-<<<<<<< HEAD
-=======
       shutdown_power_off ();
->>>>>>> eedb4a38
       break;
     case SYS_EXEC:
       break;
