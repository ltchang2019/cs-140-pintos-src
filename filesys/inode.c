#include "filesys/inode.h"
#include <debug.h>
#include <round.h>
#include <stdio.h>
#include <string.h>
#include "filesys/cache.h"
#include "filesys/filesys.h"
#include "filesys/free-map.h"
#include "threads/malloc.h"

/* Identifies an inode. */
#define INODE_MAGIC 0x494e4f44

<<<<<<< HEAD
/* On-disk inode.
   Must be exactly BLOCK_SECTOR_SIZE bytes long. */
struct inode_disk
  {
    off_t length;                           /* File size in bytes. */
    unsigned magic;                         /* Magic number. */
    block_sector_t sectors[INODE_SECTORS];  /* Sector entries. */
  };

=======
>>>>>>> 15a5a709
/* Returns the number of sectors to allocate for an inode SIZE
   bytes long. */
static inline size_t
bytes_to_sectors (off_t size)
{
  return DIV_ROUND_UP (size, BLOCK_SECTOR_SIZE);
}

<<<<<<< HEAD
/* In-memory inode. */
struct inode 
  {
    struct list_elem elem;              /* Element in inode list. */
    block_sector_t sector;              /* Sector number of disk location. */
    int open_cnt;                       /* Number of openers. */
    bool removed;                       /* True if deleted, false otherwise. */
    int deny_write_cnt;                 /* 0: writes ok, >0: deny writes. */
  };

/* Returns the disk sector that contains byte offset POS
   within INODE. Returns SECTOR_NOT_PRESENT if INODE does
   not contain data for a byte at offset POS. */
=======
/* Returns the block device sector that contains byte offset POS
   within INODE.
   Returns -1 if INODE does not contain data for a byte at offset
   POS. */
>>>>>>> 15a5a709
static block_sector_t
byte_to_sector (const struct inode *inode, off_t pos) 
{
  ASSERT (inode != NULL);

  off_t pos_block_num = pos / BLOCK_SECTOR_SIZE;

  /* Get inode_disk block with sector number INODE->SECTOR from
     cache, in order to read sectors array. */
  size_t cache_idx = cache_get_block (inode->sector, INODE);
  struct cache_entry *ce = cache_idx_to_cache_entry (cache_idx);
  void *cache_slot = cache_idx_to_cache_slot (cache_idx);
  struct inode_disk *inode_data = (struct inode_disk *) cache_slot;

  if (pos_block_num < NUM_DIRECT)
    {
      block_sector_t sector = inode_data->sectors[pos_block_num];
      rw_lock_shared_release (&ce->rw_lock);
      return sector;
    }
  else if (pos_block_num < NUM_DIR_INDIR)
    {
      /* Get indirect block from cache, since POS refers to a
         byte beyond the data that the direct block (inode_disk)
         can point to. */
      block_sector_t i_sector = inode_data->sectors[INDIR];
      rw_lock_shared_release (&ce->rw_lock);

      /* Indirect block not yet allocated. */
      if (i_sector == SECTOR_NOT_PRESENT)
        return SECTOR_NOT_PRESENT;

      size_t i_cache_idx = cache_get_block (i_sector, DATA);
      struct cache_entry *i_ce = cache_idx_to_cache_entry (i_cache_idx);
      void *i_cache_slot = cache_idx_to_cache_slot (i_cache_idx);
      struct indir_block *i_block = (struct indir_block *) i_cache_slot;

      off_t indir_idx = pos_block_num - NUM_DIRECT;
      block_sector_t sector = i_block->sectors[indir_idx];
      rw_lock_shared_release (&i_ce->rw_lock);
      return sector;
    }
  else if (pos_block_num < NUM_FILE_MAX)
    {
      /* Get doubly indirect block from cache, since POS refers to
         a byte beyond the data that the direct block and indirect
         block can point to. */
      block_sector_t di_sector = inode_data->sectors[DOUBLE_INDIR];
      rw_lock_shared_release (&ce->rw_lock);

      /* Doubly indirect block not yet allocated. */
      if (di_sector == SECTOR_NOT_PRESENT)
        return SECTOR_NOT_PRESENT;

      size_t di_cache_idx = cache_get_block (di_sector, DATA);
      struct cache_entry *di_ce = cache_idx_to_cache_entry (di_cache_idx);
      void *di_cache_slot = cache_idx_to_cache_slot (di_cache_idx);
      struct indir_block *di_block = (struct indir_block *) di_cache_slot;

      /* Get correct indirect block in doubly indirect block. */
      off_t doubly_indir_idx = (pos_block_num - NUM_DIR_INDIR) / NUM_INDIRECT;
      block_sector_t i_sector = di_block->sectors[doubly_indir_idx];
      rw_lock_shared_release (&di_ce->rw_lock);

      /* Indirect block in doubly indirect block not yet allocated. */
      if (i_sector == SECTOR_NOT_PRESENT)
        return SECTOR_NOT_PRESENT;

      size_t i_cache_idx = cache_get_block (i_sector, DATA);
      struct cache_entry *i_ce = cache_idx_to_cache_entry (i_cache_idx);
      void *i_cache_slot = cache_idx_to_cache_slot (i_cache_idx);
      struct indir_block *i_block = (struct indir_block *) i_cache_slot;

      off_t indir_idx = (pos_block_num - NUM_DIR_INDIR) % NUM_INDIRECT;
      block_sector_t sector = i_block->sectors[indir_idx];
      rw_lock_shared_release (&i_ce->rw_lock);

      return sector;
    }
  else
    {
      rw_lock_shared_release (&ce->rw_lock);
      return SECTOR_NOT_PRESENT;
    }
}

/* List of open inodes, so that opening a single inode twice
   returns the same `struct inode'. */
static struct list open_inodes;

static void free_disk_block (block_sector_t sector);
static bool add_new_block (struct inode_disk *i_data,
                           block_sector_t sector, off_t ofs);

/* Frees the cache slot corresponding to CACHE_IDX and
   frees the disk sector corresponding to SECTOR. */
static void
free_disk_block (block_sector_t sector)
{
  ASSERT (sector != SECTOR_NOT_PRESENT);
  
  cache_free_slot (sector);
  free_map_release (sector, 1);
}

/* Adds the sector number SECTOR of a newly allocated disk
   block to the inode_disk I_DATA of a file at an index
   calculated from offset OFS. Allocate indirect blocks
   and doubly indirect blocks as needed to contain the new
   sector entry. Returns true if operation is successful
   and false otherwise. 
   
   At function entry, the rw_lock for the inode_disk is
   held in exclusive_acquire mode. At function exit, this
   rw_lock is still held in exclusive_acquire mode. All
   other acquired locks must also beproperly released
   before function exit. */
static bool
add_new_block (struct inode_disk *i_data, block_sector_t sector, off_t ofs)
{
  off_t ofs_block_num = ofs / BLOCK_SECTOR_SIZE;

  bool new_indir = false;
  bool new_double_indir = false;
  bool new_double_indir_indir = false;

  /* Out of space in file. */
  if (ofs_block_num >= NUM_FILE_MAX)
    return false;

  /* Sector entry belongs in the direct block (inode_disk). */
  if (ofs_block_num < NUM_DIRECT)
    {
      i_data->sectors[ofs_block_num] = sector;
      return true;
    }
  
  /* Sector entry belongs in the indirect block. */
  if (ofs_block_num < NUM_DIR_INDIR)
    {
      /* Need to allocate indirect block for sector entry. */
      if (i_data->sectors[INDIR] == SECTOR_NOT_PRESENT)
        {
          block_sector_t i_sector = 0;
          if (!free_map_allocate (1, &i_sector))
            return false;

          i_data->sectors[INDIR] = i_sector;
          new_indir = true;
        }

      /* Get indirect block from cache. */
      block_sector_t i_sector = i_data->sectors[INDIR];
      size_t i_idx = cache_get_block (i_sector, DATA);
      struct cache_entry *i_ce = cache_idx_to_cache_entry (i_idx);
      void *i_slot = cache_idx_to_cache_slot (i_idx);
      struct indir_block *i_block = (struct indir_block *) i_slot;
      rw_lock_shared_to_exclusive (&i_ce->rw_lock);
      i_ce->dirty = true;

      /* Set default values for indirect block if new. */
      if (new_indir)
        for (size_t idx = 0; idx < NUM_INDIRECT; idx++)
          i_block->sectors[idx] = SECTOR_NOT_PRESENT;

      i_block->sectors[ofs_block_num - NUM_DIRECT] = sector;
      rw_lock_exclusive_release (&i_ce->rw_lock);
      return true;
    }
  
  /* Need to allocate doubly indirect block for sector entry. */
  if (i_data->sectors[DOUBLE_INDIR] == SECTOR_NOT_PRESENT)
    {
      block_sector_t di_sector = 0;
      if (!free_map_allocate (1, &di_sector))
        return false;

      i_data->sectors[DOUBLE_INDIR] = di_sector;
      new_double_indir = true;
    }

  /* Get doubly indirect block from cache. */
  block_sector_t di_sector = i_data->sectors[DOUBLE_INDIR];
  size_t di_idx = cache_get_block (di_sector, DATA);
  struct cache_entry *di_ce = cache_idx_to_cache_entry (di_idx);
  void *di_slot = cache_idx_to_cache_slot (di_idx);
  struct indir_block *di_block = (struct indir_block *) di_slot;
  rw_lock_shared_to_exclusive (&di_ce->rw_lock);
  di_ce->dirty = true;

  /* Set default values for doubly indirect block if new. */
  if (new_double_indir)
    for (size_t idx = 0; idx < NUM_INDIRECT; idx++)
      di_block->sectors[idx] = SECTOR_NOT_PRESENT;
  
  /* Determine placement of sector in the appropriate 
     indirect block of the doubly indirect block. */
  off_t ofs_di = ofs_block_num - NUM_DIR_INDIR;
  off_t ofs_di_idx = ofs_di / NUM_INDIRECT;

  /* Need to allocate new indirect block in doubly indirect block. */
  if (di_block->sectors[ofs_di_idx] == SECTOR_NOT_PRESENT)
    {
      block_sector_t dii_sector = 0;
      if (!free_map_allocate (1, &dii_sector))
        {
          rw_lock_exclusive_release (&di_ce->rw_lock);
          return false;
        }
      
      di_block->sectors[ofs_di_idx] = dii_sector;
      new_double_indir_indir = true;
    }

  /* Get indirect block in doubly indirect block from cache. */
  block_sector_t dii_sector = di_block->sectors[ofs_di_idx];
  rw_lock_exclusive_release (&di_ce->rw_lock);

  size_t dii_idx = cache_get_block (dii_sector, DATA);
  struct cache_entry *dii_ce = cache_idx_to_cache_entry (dii_idx);
  void *dii_slot = cache_idx_to_cache_slot (dii_idx);
  struct indir_block *dii_block = (struct indir_block *) dii_slot;
  rw_lock_shared_to_exclusive (&dii_ce->rw_lock);
  dii_ce->dirty = true;

  /* Set default values for indirect block if new. */
  if (new_double_indir_indir)
    for (size_t idx = 0; idx < NUM_INDIRECT; idx++)
      dii_block->sectors[idx] = SECTOR_NOT_PRESENT;

  dii_block->sectors[ofs_di % NUM_INDIRECT] = sector;
  rw_lock_exclusive_release (&dii_ce->rw_lock);
  return true;
}

/* Initializes the inode module. */
void
inode_init (void) 
{
  list_init (&open_inodes);
}

/* Initializes an inode with length LENGTH of uninitialized
   data and writes the new inode to sector SECTOR on the
   file system device.
   Returns true if successful.
   Returns false if memory or disk allocation fails. */
bool
inode_create (block_sector_t sector, off_t length, enum inode_type type)
{
  struct inode_disk *disk_inode = NULL;
  bool success = false;

  ASSERT (length >= 0);
  ASSERT (sizeof *disk_inode == BLOCK_SECTOR_SIZE);

  // TODO: make inode_create use buffer cache?
  disk_inode = calloc (1, sizeof *disk_inode); 
  if (disk_inode != NULL)
    {
      disk_inode->length = length;
      disk_inode->magic = INODE_MAGIC;
<<<<<<< HEAD
      for (size_t idx = 0; idx < INODE_SECTORS; idx++)
        disk_inode->sectors[idx] = SECTOR_NOT_PRESENT;

      /* Put new inode_disk on disk. */
      block_write (fs_device, sector, disk_inode);
=======
      disk_inode->type = type;
      if (free_map_allocate (sectors, &disk_inode->start)) 
        {
          block_write (fs_device, sector, disk_inode);
          if (sectors > 0) 
            {
              static char zeros[BLOCK_SECTOR_SIZE];
              size_t i;
              
              for (i = 0; i < sectors; i++) 
                block_write (fs_device, disk_inode->start + i, zeros);
            }
          success = true; 
        } 
>>>>>>> 15a5a709
      free (disk_inode);
      success = true;
    }
  
  return success;
}

/* Reads an inode from SECTOR. Returns a `struct inode'
   that has a reference to SECTOR. Returns a null pointer
   if memory allocation fails for the `struct inode'. */
struct inode *
inode_open (block_sector_t sector)
{
  struct list_elem *e;
  struct inode *inode;

  /* Check whether this inode is already open. */
  for (e = list_begin (&open_inodes); e != list_end (&open_inodes);
       e = list_next (e)) 
    {
      inode = list_entry (e, struct inode, elem);
      if (inode->sector == sector) 
        {
          inode_reopen (inode);
          return inode; 
        }
    }

  /* Allocate memory. */
  inode = malloc (sizeof *inode);
  if (inode == NULL)
    return NULL;

  /* Initialize. */
  list_push_front (&open_inodes, &inode->elem);
  inode->sector = sector;
  inode->open_cnt = 1;
  inode->deny_write_cnt = 0;
  inode->removed = false;
  lock_init (&inode->lock);

  /* Set inode type to type on inode_disk. Must guarantee all inode_disk
     blocks live on disk before opening corresponding in-memory inode. */
  size_t cache_idx = cache_get_block (inode->sector, INODE);
  struct cache_entry *ce = cache_idx_to_cache_entry (cache_idx);
  void *cache_slot = cache_idx_to_cache_slot (cache_idx);
  struct inode_disk *inode_data = (struct inode_disk *) cache_slot;
  rw_lock_shared_release (&ce->rw_lock);
  inode->type = inode_data->type;

  return inode;
}

/* Reopens and returns INODE. */
struct inode *
inode_reopen (struct inode *inode)
{
  if (inode != NULL)
    inode->open_cnt++;
  return inode;
}

/* Returns INODE's inode number. */
block_sector_t
inode_get_inumber (const struct inode *inode)
{
  return inode->sector;
}

/* Closes INODE and writes it to disk.
   If this was the last reference to INODE, frees its memory.
   If INODE was also a removed inode, frees its blocks. */
void
inode_close (struct inode *inode) 
{
  /* Ignore null pointer. */
  if (inode == NULL)
    return;

  /* Release resources if this was the last opener. */
  if (--inode->open_cnt == 0)
    {
      /* Remove from inode list and release lock. */
      list_remove (&inode->elem);
 
      /* Deallocate blocks if removed. */
      if (inode->removed) 
        {
          /* Get inode_disk block from cache. */
          size_t cache_idx = cache_get_block (inode->sector, INODE);
          void *cache_slot = cache_idx_to_cache_slot (cache_idx);
          struct inode_disk *inode_data = (struct inode_disk *) cache_slot;

          /* Free data blocks pointed to by direct block (inode_disk). */
          for (size_t idx = 0; idx < NUM_DIRECT; idx++)
            {
              block_sector_t sector = inode_data->sectors[idx];
              if (sector != SECTOR_NOT_PRESENT)
                free_disk_block (sector);
            }

          /* Free data blocks pointed to by indirect block. */
          if (inode_data->sectors[INDIR] != SECTOR_NOT_PRESENT)
            {
              /* Get indirect block from cache. */
              block_sector_t i_sector = inode_data->sectors[INDIR];
              size_t cache_idx = cache_get_block (i_sector, DATA);
              void *cache_slot = cache_idx_to_cache_slot (cache_idx);
              struct indir_block *i_block = (struct indir_block *) cache_slot;

              for (size_t idx = 0; idx < NUM_INDIRECT; idx++)
                {
                  block_sector_t sector = i_block->sectors[idx];
                  if (sector != SECTOR_NOT_PRESENT)
                    free_disk_block (sector);
                }
              
              /* Free the indirect block. */
              free_disk_block (i_sector);
            }
         
          /* Free data blocks pointed to by doubly indirect block. */
          if (inode_data->sectors[DOUBLE_INDIR] != SECTOR_NOT_PRESENT)
            {
              /* Get doubly indirect block from cache. */
              block_sector_t di_sector = inode_data->sectors[DOUBLE_INDIR];
              size_t cache_idx = cache_get_block (di_sector, DATA);
              void *slot = cache_idx_to_cache_slot (cache_idx);
              struct indir_block *di_block = (struct indir_block *) slot;

              /* Iterate through indirect blocks of doubly indirect block. */
              for (size_t d_idx = 0; d_idx < NUM_INDIRECT; d_idx++)
                {
                  if (di_block->sectors[d_idx] == SECTOR_NOT_PRESENT)
                    continue;
                    
                  /* Get indirect block from cache. */
                  block_sector_t i_sector = di_block->sectors[d_idx];
                  size_t cache_idx = cache_get_block (i_sector, DATA);
                  void *slot = cache_idx_to_cache_slot (cache_idx);
                  struct indir_block *i_block = (struct indir_block *) slot;

                  /* Free data blocks pointed to by indirect block. */
                  for (size_t idx = 0; idx < NUM_INDIRECT; idx++)
                    {
                      block_sector_t sector = i_block->sectors[idx];
                      if (sector != SECTOR_NOT_PRESENT)
                        free_disk_block (sector);
                    }
                  
                  /* Free the indirect block. */
                  free_disk_block (i_sector);
                }
            
              /* Free the doubly indirect block. */
              free_disk_block (di_sector);
            }

          /* Free the direct block (inode_disk). */
          free_disk_block (inode->sector);
        }

      free (inode); 
    }
}

/* Marks INODE to be deleted when it is closed by the last
   caller who has it open. */
void
inode_remove (struct inode *inode) 
{
  ASSERT (inode != NULL);
  ASSERT (lock_held_by_current_thread (&inode->lock));
  
  inode->removed = true;
  lock_release (&inode->lock);
}

/* Reads SIZE bytes from INODE into BUFFER, starting at
   position OFFSET. Returns the number of bytes actually
   read, which may be less than SIZE if an error occurs
   or end of file is reached. */
off_t
inode_read_at (struct inode *inode, void *buffer_, off_t size, off_t offset)
{
  uint8_t *buffer = buffer_;
  off_t bytes_read = 0;
  off_t length = inode_length (inode);

  while (size > 0) 
    {
      /* Offset is past end of file, so return zero bytes read. */
      if (offset >= length)
        return bytes_read;

      /* Disk sector to read, starting byte offset within sector. */
      block_sector_t sector_idx = byte_to_sector (inode, offset);
      int sector_ofs = offset % BLOCK_SECTOR_SIZE;

      /* Offset is in file but there is no corresponding sector,
         which means that we now need to explicitly allocate a
         zero block at this offset in the file. */
      if (sector_idx == SECTOR_NOT_PRESENT && offset < length)
        {
          /* Allocate a new disk sector. */
          block_sector_t new_sector = 0;
          if (!free_map_allocate (1, &new_sector))
            return bytes_read;

          /* Get new disk sector into the cache. */
          size_t d_cache_idx = cache_get_block (new_sector, DATA);
          struct cache_entry *d_ce = cache_idx_to_cache_entry (d_cache_idx);
          void *d_cache_slot = cache_idx_to_cache_slot (d_cache_idx);
          rw_lock_shared_to_exclusive (&d_ce->rw_lock);
          d_ce->dirty = true;

          /* Write full block of zeros to the new sector. */
          memset (d_cache_slot, 0, BLOCK_SECTOR_SIZE);
          rw_lock_exclusive_release (&d_ce->rw_lock);

          /* Get inode_disk block of file from cache. */
          size_t i_cache_idx = cache_get_block (inode->sector, INODE);
          struct cache_entry *i_ce = cache_idx_to_cache_entry (i_cache_idx);
          void *i_cache_slot = cache_idx_to_cache_slot (i_cache_idx);
          struct inode_disk *inode_data = (struct inode_disk *) i_cache_slot;
          rw_lock_shared_to_exclusive (&i_ce->rw_lock);
          i_ce->dirty = true;

          /* Write new sector number to inode_disk. */
          if (!add_new_block (inode_data, new_sector, offset))
            {
              rw_lock_exclusive_release (&i_ce->rw_lock);
              free_map_release (new_sector, 1);
              return bytes_read;
            }
          rw_lock_exclusive_release (&i_ce->rw_lock);

          /* Update sector_idx to the newly allocated block of zeros. */
          sector_idx = new_sector;
        }

      /* Bytes left in inode, bytes left in sector, lesser of the two. */
      off_t inode_left = length - offset;
      int sector_left = BLOCK_SECTOR_SIZE - sector_ofs;
      int min_left = inode_left < sector_left ? inode_left : sector_left;

      /* Number of bytes to actually copy out of this sector. */
      int chunk = size < min_left ? size : min_left;
      if (chunk == 0)
        return bytes_read;

      /* Get data block from cache. */
      size_t cache_idx = cache_get_block (sector_idx, DATA);
      struct cache_entry *ce = cache_idx_to_cache_entry (cache_idx);
      void *cache_slot = cache_idx_to_cache_slot (cache_idx);
      
      /* Read full or partial block of data. */
      if (sector_ofs == 0 && chunk == BLOCK_SECTOR_SIZE)
        memcpy (buffer + bytes_read, cache_slot, BLOCK_SECTOR_SIZE);
      else
        memcpy (buffer + bytes_read, cache_slot + sector_ofs, chunk);
      rw_lock_shared_release (&ce->rw_lock);
      
      /* Advance. */
      size -= chunk;
      offset += chunk;
      bytes_read += chunk;

      /* Read-ahead and load the next data block into the
         cache asynchronously if there is one. */
      if (size > 0)
        {
          block_sector_t next_sector = byte_to_sector (inode, offset);
          if (next_sector != SECTOR_NOT_PRESENT)
            read_ahead_signal (next_sector);
        }
    }

  return bytes_read;
}

/* Writes SIZE bytes from BUFFER into INODE, starting at
   OFFSET. Returns the number of bytes written, which may
   be less than SIZE if an error occurs.

   Writes that go beyond the end of file extend the file,
   up to the maximum allowable file size. If OFFSET is
   beyond end of file to begin with, the file is first
   zero-extended to OFFSET. */
off_t
inode_write_at (struct inode *inode, const void *buffer_, off_t size,
                off_t offset)
{
  const uint8_t *buffer = buffer_;
  off_t bytes_written = 0;

  if (inode->deny_write_cnt)
    return 0;
  
  off_t zero_gap = offset - inode_length (inode);
  off_t cur_pos = 0;

  /* Zero-extend file if necessary. */
  while (cur_pos < zero_gap)
    {
      /* Sector to zero-fill. */
      block_sector_t sector_idx = byte_to_sector (inode, cur_pos);
      int sector_ofs = cur_pos % BLOCK_SECTOR_SIZE;

      if (sector_idx == SECTOR_NOT_PRESENT)
        {
          /* Allocate a new disk sector. */
          block_sector_t new_sector = 0;
          if (!free_map_allocate (1, &new_sector))
            return bytes_written;

          /* Get new disk sector into the cache. */
          size_t d_cache_idx = cache_get_block (new_sector, DATA);
          struct cache_entry *d_ce = cache_idx_to_cache_entry (d_cache_idx);
          void *d_cache_slot = cache_idx_to_cache_slot (d_cache_idx);
          rw_lock_shared_to_exclusive (&d_ce->rw_lock);
          d_ce->dirty = true;

          /* Calculate number of zero bytes to write. */
          int sector_left = BLOCK_SECTOR_SIZE - sector_ofs;
          int gap_left = zero_gap - cur_pos;
          int chunk = gap_left < sector_left ? gap_left : sector_left;

          /* Write full or partial block of zeros to the new sector. */
          if (sector_ofs == 0 && chunk == BLOCK_SECTOR_SIZE)
            memset (d_cache_slot, 0, BLOCK_SECTOR_SIZE);
          else
            memset (d_cache_slot + sector_ofs, 0, chunk);
          rw_lock_exclusive_release (&d_ce->rw_lock);

          /* Get inode_disk block of file from cache. */
          size_t i_cache_idx = cache_get_block (inode->sector, INODE);
          struct cache_entry *i_ce = cache_idx_to_cache_entry (i_cache_idx);
          void *i_cache_slot = cache_idx_to_cache_slot (i_cache_idx);
          struct inode_disk *inode_data = (struct inode_disk *) i_cache_slot;
          rw_lock_shared_to_exclusive (&i_ce->rw_lock);
          i_ce->dirty = true;

          /* Write new sector number to inode_disk. */
          if (!add_new_block (inode_data, new_sector, cur_pos))
            {
              rw_lock_exclusive_release (&i_ce->rw_lock);
              free_map_release (new_sector, 1);
              return bytes_written;
            }

          /* Update length of zero-extended file in inode_disk. */
          inode_data->length += chunk;
          rw_lock_exclusive_release (&i_ce->rw_lock);

          /* Advance. */
          cur_pos += chunk;
        }
    }

  /* Normal write after zero-extending. */
  while (size > 0)
    {
      /* Sector to write, starting byte offset within sector. */
      block_sector_t sector_idx = byte_to_sector (inode, offset);
      int sector_ofs = offset % BLOCK_SECTOR_SIZE;

      if (sector_idx == SECTOR_NOT_PRESENT)
        {
          /* Allocate a new disk sector. */
          block_sector_t new_sector = 0;
          if (!free_map_allocate (1, &new_sector))
            return bytes_written;

          /* Get new disk sector into the cache. */
          size_t d_cache_idx = cache_get_block (new_sector, DATA);
          struct cache_entry *d_ce = cache_idx_to_cache_entry (d_cache_idx);
          void *d_cache_slot = cache_idx_to_cache_slot (d_cache_idx);
          rw_lock_shared_to_exclusive (&d_ce->rw_lock);
          d_ce->dirty = true;

          /* Calculate number of bytes to write. */
          int sector_left = BLOCK_SECTOR_SIZE - sector_ofs;
          int chunk = size < sector_left ? size : sector_left;

          /* Write full or partial block of data to the new sector. */
          memset (d_cache_slot, 0, BLOCK_SECTOR_SIZE);
          if (sector_ofs == 0 && chunk == BLOCK_SECTOR_SIZE)
            memcpy (d_cache_slot, buffer + bytes_written, BLOCK_SECTOR_SIZE);
          else
            memcpy (d_cache_slot + sector_ofs, buffer + bytes_written, chunk);
          rw_lock_exclusive_release (&d_ce->rw_lock);

          /* Get inode_disk block of file from cache. */
          size_t i_cache_idx = cache_get_block (inode->sector, INODE);
          struct cache_entry *i_ce = cache_idx_to_cache_entry (i_cache_idx);
          void *i_cache_slot = cache_idx_to_cache_slot (i_cache_idx);
          struct inode_disk *inode_data = (struct inode_disk *) i_cache_slot;
          rw_lock_shared_to_exclusive (&i_ce->rw_lock);
          i_ce->dirty = true;

          /* Write new sector number to inode_disk. */
          if (!add_new_block (inode_data, new_sector, offset))
            {
              rw_lock_exclusive_release (&i_ce->rw_lock);
              free_map_release (new_sector, 1);
              return bytes_written;
            }

          /* Update length of file in inode_disk. */
          if (offset >= inode_data->length)
            inode_data->length += chunk;
          rw_lock_exclusive_release (&i_ce->rw_lock);

          /* Advance. */
          size -= chunk;
          offset += chunk;
          bytes_written += chunk;
        }
      else
        {
          off_t length = inode_length (inode);

          /* Get data block from cache. */
          size_t cache_idx = cache_get_block (sector_idx, DATA);
          struct cache_entry *ce = cache_idx_to_cache_entry (cache_idx);
          void *cache_slot = cache_idx_to_cache_slot (cache_idx);
          ce->dirty = true;

          /* Calculate number of bytes to write. */
          int sector_left = BLOCK_SECTOR_SIZE - sector_ofs;
          int chunk = size < sector_left ? size : sector_left;

          /* Write full or partial block of data to the sector. */
          if (sector_ofs == 0 && chunk == BLOCK_SECTOR_SIZE)
            memcpy (cache_slot, buffer + bytes_written, BLOCK_SECTOR_SIZE);
          else 
            memcpy (cache_slot + sector_ofs, buffer + bytes_written, chunk);
          rw_lock_shared_release (&ce->rw_lock);
        
          /* Get inode_disk block of file from cache and update length
             if write was beyond end of file in last sector. */
          if (offset >= length)
            {
              size_t i_idx = cache_get_block (inode->sector, INODE);
              struct cache_entry *i_ce = cache_idx_to_cache_entry (i_idx);
              void *i_slot = cache_idx_to_cache_slot (i_idx);
              struct inode_disk *inode_data = (struct inode_disk *) i_slot;
              rw_lock_shared_to_exclusive (&i_ce->rw_lock);
              i_ce->dirty = true;
              inode_data->length += chunk;
              rw_lock_exclusive_release (&i_ce->rw_lock);
            }

          /* Advance. */
          size -= chunk;
          offset += chunk;
          bytes_written += chunk;
        }
    }

  return bytes_written;
}

/* Disables writes to INODE.
   May be called at most once per inode opener. */
void
inode_deny_write (struct inode *inode) 
{
  inode->deny_write_cnt++;
  ASSERT (inode->deny_write_cnt <= inode->open_cnt);
}

/* Re-enables writes to INODE.
   Must be called once by each inode opener who has called
   inode_deny_write() on the inode, before closing the inode. */
void
inode_allow_write (struct inode *inode) 
{
  ASSERT (inode->deny_write_cnt > 0);
  ASSERT (inode->deny_write_cnt <= inode->open_cnt);
  inode->deny_write_cnt--;
}

/* Returns the length, in bytes, of INODE's data. */
off_t
inode_length (const struct inode *inode)
{
  /* Get inode_disk from cache in order to read length field. */
  size_t cache_idx = cache_get_block (inode->sector, INODE);
  struct cache_entry *ce = cache_idx_to_cache_entry (cache_idx);
  void *cache_slot = cache_idx_to_cache_slot (cache_idx);
  struct inode_disk *inode_data = (struct inode_disk *) cache_slot;

  off_t length = inode_data->length;
  rw_lock_shared_release (&ce->rw_lock);

  return length;
}<|MERGE_RESOLUTION|>--- conflicted
+++ resolved
@@ -11,18 +11,6 @@
 /* Identifies an inode. */
 #define INODE_MAGIC 0x494e4f44
 
-<<<<<<< HEAD
-/* On-disk inode.
-   Must be exactly BLOCK_SECTOR_SIZE bytes long. */
-struct inode_disk
-  {
-    off_t length;                           /* File size in bytes. */
-    unsigned magic;                         /* Magic number. */
-    block_sector_t sectors[INODE_SECTORS];  /* Sector entries. */
-  };
-
-=======
->>>>>>> 15a5a709
 /* Returns the number of sectors to allocate for an inode SIZE
    bytes long. */
 static inline size_t
@@ -31,26 +19,9 @@
   return DIV_ROUND_UP (size, BLOCK_SECTOR_SIZE);
 }
 
-<<<<<<< HEAD
-/* In-memory inode. */
-struct inode 
-  {
-    struct list_elem elem;              /* Element in inode list. */
-    block_sector_t sector;              /* Sector number of disk location. */
-    int open_cnt;                       /* Number of openers. */
-    bool removed;                       /* True if deleted, false otherwise. */
-    int deny_write_cnt;                 /* 0: writes ok, >0: deny writes. */
-  };
-
 /* Returns the disk sector that contains byte offset POS
    within INODE. Returns SECTOR_NOT_PRESENT if INODE does
    not contain data for a byte at offset POS. */
-=======
-/* Returns the block device sector that contains byte offset POS
-   within INODE.
-   Returns -1 if INODE does not contain data for a byte at offset
-   POS. */
->>>>>>> 15a5a709
 static block_sector_t
 byte_to_sector (const struct inode *inode, off_t pos) 
 {
@@ -313,28 +284,14 @@
     {
       disk_inode->length = length;
       disk_inode->magic = INODE_MAGIC;
-<<<<<<< HEAD
+      disk_inode->type = type;
+      
       for (size_t idx = 0; idx < INODE_SECTORS; idx++)
         disk_inode->sectors[idx] = SECTOR_NOT_PRESENT;
 
       /* Put new inode_disk on disk. */
       block_write (fs_device, sector, disk_inode);
-=======
-      disk_inode->type = type;
-      if (free_map_allocate (sectors, &disk_inode->start)) 
-        {
-          block_write (fs_device, sector, disk_inode);
-          if (sectors > 0) 
-            {
-              static char zeros[BLOCK_SECTOR_SIZE];
-              size_t i;
-              
-              for (i = 0; i < sectors; i++) 
-                block_write (fs_device, disk_inode->start + i, zeros);
-            }
-          success = true; 
-        } 
->>>>>>> 15a5a709
+
       free (disk_inode);
       success = true;
     }
