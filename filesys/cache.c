--- conflicted
+++ resolved
@@ -5,12 +5,12 @@
 #include "threads/malloc.h"
 #include "threads/thread.h"
 
-/* Base addresses of cache, cache metadata, and cache bitmap. */
+/* Base addresses for cache data structures. */
 static void *cache;
 static struct cache_entry *cache_metadata;
 static struct bitmap *cache_bitmap;
 
-/* Lock for mutual exclusion on access to the cache. */
+/* Lock for mutual exclusion on block eviction. */
 static struct lock eviction_lock;
 
 /* Clock hand and timeout for the eviction algorithm. */
@@ -39,12 +39,7 @@
 void *
 cache_idx_to_cache_slot (size_t cache_idx)
 {
-  ASSERT (cache_idx < CACHE_SIZE);
-
-  size_t ofs = cache_idx * BLOCK_SECTOR_SIZE;
-  void *cache_slot = ((uint8_t *) cache) + ofs;
-
-  return cache_slot;
+  return cache + (cache_idx * BLOCK_SECTOR_SIZE);
 }
 
 /* Translates CACHE_IDX into address of the corresponding
@@ -52,10 +47,7 @@
 struct cache_entry *
 cache_idx_to_cache_entry (size_t cache_idx)
 {
-  ASSERT (cache_idx < CACHE_SIZE);
-
-  struct cache_entry *ce = cache_metadata + cache_idx;
-  return ce;
+  return cache_metadata + cache_idx;
 }
 
 /* Initializes the buffer cache.
@@ -63,9 +55,9 @@
    More specifically, allocates memory for cache, cache
    metadata, and cache bitmap. Initializes the global
    eviction_lock for the eviction algorithm and individual
-   rw_locks for each of the cache entries. Spawns two
-   worker threads to handle asynchronous read-ahead and
-   periodic writes of dirty blocks back to disk. */
+   rw_locks for each of the cache_entry structs. Spawns
+   two worker threads to handle asynchronous read-ahead
+   and periodic writes of dirty blocks back to disk. */
 void
 cache_init (void)
 {
@@ -79,7 +71,7 @@
   /* Initialize eviction_lock. */
   lock_init (&eviction_lock);
 
-  /* Initialize fields including rw_lock for each cache_entry. */
+  /* Initialize fields for each cache_entry. */
   for (size_t idx = 0; idx < CACHE_SIZE; idx++)
     {
       struct cache_entry *ce = cache_metadata + idx;
@@ -106,53 +98,52 @@
     PANIC ("cache_init: failed to spawn cache worker threads.");
 }
 
-/* Get a block with sector number SECTOR into memory, whether by
+/* Get a block with sector number SECTOR into memory by
    locating it in the cache or loading it from disk.
 
-   Upon return, the rw_lock of the cache_entry for the cache slot
-   will be held in shared_acquire mode. It is the caller's
-   responsibility to release the rw_lock or upgrade it to
-   exclusive_acquire if necessary. */
+   Upon return, the rw_lock of the cache_entry for the
+   cache slot will be held in shared_acquire mode. It is
+   the caller's responsibility to release the rw_lock or
+   upgrade it to exclusive_acquire if necessary. */
 size_t
 cache_get_block (block_sector_t sector, enum sector_type type)
 {
   size_t cache_idx = cache_load (sector);
-  struct cache_entry *ce = cache_idx_to_cache_entry (cache_idx);
+  struct cache_entry *ce = cache_metadata + cache_idx;
   ce->type = type;
   ce->sector_idx = sector;
 
   return cache_idx;
 }
 
-/* Free the cache slot containing a block with sector number SECTOR,
-   and reset the fields of the corresponding cache entry. If the
-   block with sector number SECTOR is not in the cache, nothing
-   needs to be done. */
+/* Free the cache slot containing a block with sector
+   number SECTOR, and reset the fields of the corresponding
+   cache_entry. If the block with sector number SECTOR is
+   not in the cache, nothing needs to be done.
+   
+   If the block is in the cache, cache_find_slot() will
+   return with a rw_lock in shared_acquire mode on the
+   cache slot. Release this rw_lock after resetting fields
+   and before returning to caller. */
 void
 cache_free_slot (block_sector_t sector)
 {
   size_t cache_idx = cache_find_block (sector);
   if (cache_idx == BLOCK_NOT_PRESENT)
     return;
-
+  
   struct cache_entry *ce = cache_metadata + cache_idx;
-
-  /* Acquire rw_lock in shared_acquire mode if not held already
-     to reset fields and free cache slot. */
-  if (!current_thread_is_reader (&ce->rw_lock))
-  rw_lock_shared_acquire (&ce->rw_lock);
   ce->sector_idx = SECTOR_NOT_PRESENT;
   ce->dirty = false;
   bitmap_reset (cache_bitmap, cache_idx);
   rw_lock_shared_release (&ce->rw_lock);
 }
 
-/* Flushes the cache by writing all dirty blocks back to disk.
-   
-   The rw_lock for each cache_entry of a dirty block must be
-   obtained through shared_acquire and we wait for the rw_lock
-   for each dirty block rather than skipping over any. The dirty
-   flag of each written block is then set back to false. */
+/* Flushes cache by writing all dirty blocks back to disk.
+   
+   The rw_lock for each cache_entry of a dirty block must
+   be obtained through shared_acquire and we wait for the
+   rw_lock for each dirty block rather than skipping. */
 void
 cache_flush (void)
 {
@@ -170,9 +161,9 @@
     }
 }
 
-/* Advance the hand of the clock algorithm by one cache slot,
-   wrapping around to the first slot if the end of the cache
-   is reached. */
+/* Advance the hand of the clock algorithm by one cache
+   slot, wrapping around to the first slot if the end of
+   the cache is reached. */
 static void
 clock_advance (void)
 {
@@ -180,14 +171,18 @@
     clock_hand = cache_metadata;
 }
 
-/* Find a block in the cache to evict using the clock algorithm.
-   Returns the cache_idx of the slot occupied by the block to be
-   evicted.
-   
-   Data blocks are chosen for eviction over inode blocks, unless
-   this leads the clock hand to traverse a full cycle around the
-   cache, at which point the original block pointed to by the clock
-   hand is chosen for eviction. */
+/* Find a block in the cache to evict using the clock
+   algorithm. Returns the cache_idx of the slot occupied
+   by the block to be evicted.
+   
+   Data blocks are chosen for eviction over inode blocks,
+   unless this leads the clock hand to traverse a full
+   cycle around the cache, at which point the original
+   block pointed to by the clock hand is evicted.
+   
+   On function return, the rw_lock for the chosen cache
+   slot will be held in exclusive_acquire mode. It is the
+   caller's responsibility to release it. */
 static size_t
 clock_find (void)
 {
@@ -215,12 +210,12 @@
   NOT_REACHED ();
 }
 
-/* Evicts a block from it's cache slot and returns the cache_idx of
-   the free cache slot. If the evicted block is dirty, it is written
-   back to disk. 
-   
-   The rw_lock of the cache slot is held in shared_acquire mode after
-   this function returns. */
+/* Evicts a block from a cache slot it is in and returns
+   the cache_idx of the free cache slot. If the evicted
+   block is dirty, it is written back to disk. 
+   
+   The rw_lock of the cache slot is held in shared_acquire
+   mode after this function returns. */
 static size_t
 cache_evict_block (void)
 {
@@ -238,87 +233,70 @@
   ce->sector_idx = SECTOR_NOT_PRESENT;
   ce->dirty = false;
 
-  /* Atomically convert exclusive_acquire on rw_lock to shared_acquire 
-     so that all paths through cache_load() return a cache slot with
-     shared_acquire on the rw_lock. */
+  /* Atomically convert exclusive_acquire on rw_lock to
+     shared_acquire so that all paths through cache_load()
+     return with the rw_lock in shared_acquire mode. */
   rw_lock_exclusive_to_shared (&ce->rw_lock);
 
   return cache_idx;
 }
 
-/* Searches the cache_metadata to see if a block with sector number
-   SECTOR is already loaded into the cache. If yes, the rw_lock of
-   the cache_entry is obtained via shared_acquire, and the cache_idx
-   of the loaded block is returned. Otherwise, return an error value
-   indicating the requested block is not present in the cache. */
+/* Searches the cache to see if a block with sector number
+   SECTOR is already loaded. If yes, the rw_lock of the
+   cache_entry is obtained via shared_acquire, and the
+   cache_idx of the loaded block is returned. Otherwise,
+   return an error value indicating the requested block
+   is not present in the cache. */
 static size_t
 cache_find_block (block_sector_t sector)
 {
   for (size_t idx = 0; idx < CACHE_SIZE; idx++)
     {
       struct cache_entry *ce = cache_metadata + idx;
-<<<<<<< HEAD
-      if (ce->sector_idx == sector)
-        return ce->cache_idx;
-=======
       
-      /* Already have eviction_lock so don't need to worry about
-         sector_idx changing under us. */
+      /* Already have eviction_lock so don't need to worry
+         about sector_idx changing under us. */
       if (ce->sector_idx == sector)
         {
           rw_lock_shared_acquire (&ce->rw_lock);
           return ce->cache_idx;
         }
->>>>>>> 144784e6
     }
 
   return BLOCK_NOT_PRESENT;
 }
 
-/* Find a block with sector number SECTOR in the cache and return
-   the cache_idx of the slot it is in, or load the block from disk
-   into a slot if it isn't already in the cache. Evict a different
-   block from the cache if necessary. 
-   
-   The rw_lock of the cache slot is held in shared_acquire mode
-   after this function returns. */
+/* Find a block with sector number SECTOR in the cache and
+   return the cache_idx of the slot it is in, or load the
+   block from disk into a slot if it isn't already in the
+   cache. Evict a block from the cache if necessary. 
+   
+   The rw_lock of the cache slot is held in shared_acquire
+   mode after this function returns. */
 static size_t
 cache_load (block_sector_t sector)
 {
   size_t cache_idx;
   struct cache_entry *ce;
-  
-  lock_acquire (&eviction_lock);
-
-  /* Prevent eviction until we have found and acquired shared lock on 
-     cache slot. */
   lock_acquire (&eviction_lock);
 
   /* Block already in cache, so just return the cache_idx. */
   cache_idx = cache_find_block (sector);
   if (cache_idx != BLOCK_NOT_PRESENT)
     {
-<<<<<<< HEAD
+      lock_release (&eviction_lock);
+      return cache_idx;
+    }
+
+  /* Block not in cache, so find a free slot and load it in. */
+  cache_idx = bitmap_scan_and_flip (cache_bitmap, 0, 1, false);
+
+  /* A free cache slot is available, so obtain the rw_lock on
+     the cache_entry and set the sector_idx field. */
+  if (cache_idx != BITMAP_ERROR)
+    {
       ce = cache_metadata + cache_idx;
       rw_lock_shared_acquire (&ce->rw_lock);
-=======
->>>>>>> 144784e6
-      lock_release (&eviction_lock);
-      return cache_idx;
-    }
-
-  /* Block not in cache, so find a free slot and load it in. */
-  cache_idx = bitmap_scan_and_flip (cache_bitmap, 0, 1, false);
-
-  /* A free cache slot is available, so obtain the rw_lock on the
-     cache_entry and set the sector_idx field. */
-  if (cache_idx != BITMAP_ERROR)
-    {
-      ce = cache_metadata + cache_idx;
-      rw_lock_shared_acquire (&ce->rw_lock);
-
-      /* Have shared lock on cache slot, so can release 
-         eviction_lock. */
       lock_release (&eviction_lock);
 
       void *cache_slot = cache_idx_to_cache_slot (cache_idx);
@@ -326,10 +304,10 @@
       return cache_idx;
     }
 
-  /* Cache is full, so evict a block from it's cache slot 
-     to obtain a free slot for the new block. Can release 
-     eviction_lock since we will have shared lock on 
-     evicted cache block, ensuring that the block will not 
+  /* Cache is full, so evict a block from a cache slot to
+     obtain a free slot for the new block. Can release 
+     eviction_lock since we will have shared lock on the
+     returned cache slot, ensuring that the block will not
      be evicted by another process. */
   cache_idx = cache_evict_block ();
   lock_release (&eviction_lock);
@@ -339,8 +317,8 @@
   return cache_idx;
 }
 
-/* Signals the read-ahead worker thread that a block has been
-   enqueued to be loaded into the cache. */
+/* Signals the read-ahead worker thread that a block has
+   been enqueued to be loaded into the cache. */
 void
 read_ahead_signal (block_sector_t sector)
 {
@@ -353,12 +331,12 @@
   sema_up (&read_ahead_sema);
 }
 
-/* A thread function that automatically fetches the next block
-   of a file into the cache when one block of a file is read.
+/* A thread function that fetches the next block of a file
+   into the cache when one block of a file is read.
   
-   The read-ahead worker thread keeps track of a list of blocks
-   to pre-fetch, and sleeps until signaled by another process
-   that the pre-fetch list is non-empty. */
+   The read-ahead worker thread keeps track of a list of
+   blocks to fetch, and sleeps until signaled by another
+   process that the list is non-empty. */
 static void
 cache_read_ahead (void *aux UNUSED)
 {
@@ -371,21 +349,20 @@
       struct sector_elem *se = list_entry (e, struct sector_elem, elem);
 
       size_t cache_idx = cache_get_block (se->sector, DATA);
-      struct cache_entry *ce = cache_idx_to_cache_entry (cache_idx);
+      struct cache_entry *ce = cache_metadata + cache_idx;
       rw_lock_shared_release (&ce->rw_lock);
 
       /* Deallocate memory for sector elem. */
       free (se);
-      se = NULL;
-    }
-}
-
-/* A thread function that periodically writes all dirty blocks in
-   the cache back to disk.
-   
-   The periodic-flush worker repeatedly sleeps for a specified
-   amount of time (default 10 seconds) then wakes up and flushes
-   the cache. */
+    }
+}
+
+/* A thread function that periodically writes all dirty
+   blocks in the cache back to disk.
+   
+   The periodic-flush worker repeatedly sleeps for a
+   specified amount of time (default 10 seconds) then
+   wakes up and flushes the cache. */
 static void
 cache_periodic_flush (void *aux UNUSED)
 {
